from fido2.client import Fido2Client
from fido2.server import Fido2Server, PublicKeyCredentialRpEntity
from fido2.webauthn import AttestationObject, AuthenticatorData, CollectedClientData
from django.template.context_processors import csrf
from django.views.decorators.csrf import csrf_exempt
from django.shortcuts import render
# from django.template.context import RequestContext
import simplejson
from fido2 import cbor
from django.http import HttpResponse
from django.conf import settings
from fido2.utils import websafe_decode, websafe_encode
<<<<<<< HEAD
from fido2.ctap2 import AttestedCredentialData

from mfa.models import User_Keys
=======
from fido2.webauthn import AttestedCredentialData
>>>>>>> 35ac10cb
from .views import login, reset_cookie
import datetime
from .Common import get_redirect_url
from django.utils import timezone
from django.utils.translation import gettext
<<<<<<< HEAD

import logging
# Get an instance of a logger
logger = logging.getLogger(__name__)

=======
>>>>>>> 35ac10cb

def recheck(request):
    """Starts FIDO2 recheck"""
    context = csrf(request)
    context["mode"] = "recheck"
    request.session["mfa_recheck"] = True
    return render(request, "FIDO2/recheck.html", context)


def getServer():
    """Get Server Info from settings and returns a Fido2Server"""
    rp = PublicKeyCredentialRpEntity(id=settings.FIDO_SERVER_ID, name=settings.FIDO_SERVER_NAME)
    return Fido2Server(rp)


def begin_registeration(request):
    """Starts registering a new FIDO Device, called from API"""
    server = getServer()
    registration_data, state = server.register_begin({
        u'id': request.user.username.encode("utf8"),
        u'name': (request.user.first_name + " " + request.user.last_name),
        u'displayName': request.user.username,
    }, getUserCredentials(request.user.username))
    request.session['fido_state'] = state

    return HttpResponse(cbor.encode(registration_data), content_type = 'application/octet-stream')


@csrf_exempt
def complete_reg(request):
    """Completes the registeration, called by API"""
    try:
        data = cbor.decode(request.body)

        client_data = CollectedClientData(data['clientDataJSON'])
        att_obj = AttestationObject((data['attestationObject']))
        server = getServer()
        auth_data = server.register_complete(
            request.session['fido_state'],
            client_data,
            att_obj
        )
        encoded = websafe_encode(auth_data.credential_data)
        uk = User_Keys()
        uk.username = request.user.username
        uk.properties = {"device": encoded, "type": att_obj.fmt, }
        uk.owned_by_enterprise = getattr(settings, "MFA_OWNED_BY_ENTERPRISE", False)
        uk.key_type = "FIDO2"
        uk.save()
        return HttpResponse(simplejson.dumps({'status': 'OK'}))
<<<<<<< HEAD
    except Exception as e:
=======
    except Exception as exp:
        import traceback
        print(traceback.format_exc())
>>>>>>> 35ac10cb
        try:
            from raven.contrib.django.raven_compat.models import client
            client.captureException()
        except:
<<<<<<< HEAD
            logger.error(gettext("Error on server, please try again later"), exc_info=True)
            
        return HttpResponse(simplejson.dumps({'status': 'ERR', "message": str(e)}))
=======
            pass
        return HttpResponse(simplejson.dumps({'status': 'ERR', "message": gettext("Error on server, please try again later")}))
>>>>>>> 35ac10cb


def start(request):
    """Start Registeration a new FIDO Token"""
    context = csrf(request)
    context.update(get_redirect_url())
    return render(request, "FIDO2/Add.html", context)


def getUserCredentials(username):
    credentials = []
    for uk in User_Keys.objects.filter(username = username, key_type = "FIDO2"):
        credentials.append(AttestedCredentialData(websafe_decode(uk.properties["device"])))
    return credentials


def auth(request):
    context = csrf(request)
    return render(request, "FIDO2/Auth.html", context)


def authenticate_begin(request):
    server = getServer()
    credentials = getUserCredentials(request.session.get("base_username", request.user.username))
    auth_data, state = server.authenticate_begin(credentials)
    request.session['fido_state'] = state
    return HttpResponse(cbor.encode(auth_data), content_type = "application/octet-stream")


@csrf_exempt
def authenticate_complete(request):
    try:
        credentials = []
        username = request.session.get("base_username", request.user.username)
        server = getServer()
        credentials = getUserCredentials(username)
        data = cbor.decode(request.body)
        credential_id = data['credentialId']
        client_data = CollectedClientData(data['clientDataJSON'])
        auth_data = AuthenticatorData(data['authenticatorData'])
        signature = data['signature']
        try:
            cred = server.authenticate_complete(
                request.session.pop('fido_state'),
                credentials,
                credential_id,
                client_data,
                auth_data,
                signature
            )
        except ValueError:
            return HttpResponse(simplejson.dumps({'status': "ERR",
                                                  "message": gettext("Wrong challenge received, make sure that this is your security and try again.")}),
                                content_type = "application/json")
        except Exception as excep:
            try:
                from raven.contrib.django.raven_compat.models import client
                client.captureException()
            except:
                logger.error(gettext("Error completion of authentification"), exc_info=True)
                
            return HttpResponse(simplejson.dumps({'status': "ERR",
                                                  "message": excep.message}),
                                content_type = "application/json")

        if request.session.get("mfa_recheck", False):
            import time
            request.session["mfa"]["rechecked_at"] = time.time()
            return HttpResponse(simplejson.dumps({'status': "OK"}),
                                content_type = "application/json")
        else:
            import random
            keys = User_Keys.objects.filter(username = username, key_type = "FIDO2", enabled = 1)
            for k in keys:
                if AttestedCredentialData(websafe_decode(k.properties["device"])).credential_id == cred.credential_id:
                    k.last_used = timezone.now()
                    k.save()
                    mfa = {"verified": True, "method": "FIDO2", 'id': k.id}
                    if getattr(settings, "MFA_RECHECK", False):
                        mfa["next_check"] = datetime.datetime.timestamp((datetime.datetime.now() + datetime.timedelta(
                            seconds = random.randint(settings.MFA_RECHECK_MIN, settings.MFA_RECHECK_MAX))))
                    request.session["mfa"] = mfa
                    try:
                        authenticated = request.user.is_authenticated
                    except:
                        authenticated = request.user.is_authenticated()
                    if not authenticated:
                        res = login(request)
                        if not "location" in res: return reset_cookie(request)
                        return HttpResponse(simplejson.dumps({'status': "OK", "redirect": res["location"]}),
                                            content_type = "application/json")
                    return HttpResponse(simplejson.dumps({'status': "OK"}),
                                        content_type = "application/json")
    except Exception as exp:
        return HttpResponse(simplejson.dumps({'status': "ERR", "message": exp.message}),
                            content_type = "application/json")<|MERGE_RESOLUTION|>--- conflicted
+++ resolved
@@ -10,26 +10,12 @@
 from django.http import HttpResponse
 from django.conf import settings
 from fido2.utils import websafe_decode, websafe_encode
-<<<<<<< HEAD
-from fido2.ctap2 import AttestedCredentialData
-
-from mfa.models import User_Keys
-=======
 from fido2.webauthn import AttestedCredentialData
->>>>>>> 35ac10cb
 from .views import login, reset_cookie
 import datetime
 from .Common import get_redirect_url
 from django.utils import timezone
 from django.utils.translation import gettext
-<<<<<<< HEAD
-
-import logging
-# Get an instance of a logger
-logger = logging.getLogger(__name__)
-
-=======
->>>>>>> 35ac10cb
 
 def recheck(request):
     """Starts FIDO2 recheck"""
@@ -80,25 +66,15 @@
         uk.key_type = "FIDO2"
         uk.save()
         return HttpResponse(simplejson.dumps({'status': 'OK'}))
-<<<<<<< HEAD
-    except Exception as e:
-=======
     except Exception as exp:
         import traceback
         print(traceback.format_exc())
->>>>>>> 35ac10cb
         try:
             from raven.contrib.django.raven_compat.models import client
             client.captureException()
         except:
-<<<<<<< HEAD
-            logger.error(gettext("Error on server, please try again later"), exc_info=True)
-            
-        return HttpResponse(simplejson.dumps({'status': 'ERR', "message": str(e)}))
-=======
             pass
         return HttpResponse(simplejson.dumps({'status': 'ERR', "message": gettext("Error on server, please try again later")}))
->>>>>>> 35ac10cb
 
 
 def start(request):
