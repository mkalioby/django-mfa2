--- conflicted
+++ resolved
@@ -11,19 +11,11 @@
       <br/>
     <br/>
      <div class="container">
-<<<<<<< HEAD
-     <div class="panel panel-default">
-      <div class="panel-heading">
-	      <strong> {% trans 'FIDO2 Security Key' %}</strong>
-      </div>
-      <div class="panel-body">
-=======
      <div class="panel panel-default card">
       <div class="panel-heading card-header">
 	      <strong> {% trans 'FIDO2 Security Key' %}</strong>
       </div>
       <div class="panel-body card-body">
->>>>>>> 35ac10cb
         <form action="#" id="fido2_form" method="post" hidden>
           <input type=hidden value="{{ redirect_html }}" id="id_redirect" name="redirect">
           <input type=hidden value="{% trans 'Your device is added successfully.' %}" id="id_success" name="success">
