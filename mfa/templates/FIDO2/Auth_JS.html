--- conflicted
+++ resolved
@@ -3,9 +3,6 @@
 <script type="application/javascript" src="{% static 'mfa/js/helpers.js' %}"></script>
 <script type="application/javascript" src="{% static 'mfa/js/ua-parser.min.js' %}"></script>
 <script type="text/javascript">
-<<<<<<< HEAD
-    function authen()
-=======
 var GetAssertReq = (getAssert) => {
            getAssert.publicKey.challenge = base64url.decode(getAssert.publicKey.challenge);
 
@@ -16,7 +13,6 @@
             return getAssert
         }
         function authen()
->>>>>>> 98b361d7
         {
          fetch('{% url 'fido2_begin_auth' %}', {
       method: 'GET',
@@ -27,11 +23,7 @@
           });
       }
       throw new Error('No credential available to authenticate!');
-<<<<<<< HEAD
-    }).then(CBOR.decode).then(async function(options) {
-=======
-    }).then(function(options) {
->>>>>>> 98b361d7
+}).then(function(options) {
         console.log(options)
          {% if conditionalUI %}
          options["mediation"] =  'conditional';
