--- conflicted
+++ resolved
@@ -1,66 +1,11 @@
-<<<<<<< HEAD
 {% load static %}
 {% load i18n %}
 <link href="{% static 'mfa/css/mfa.css' %}" rel="stylesheet">
-=======
-{%  load static %}
-{% load i18n %}
->>>>>>> 35ac10cb
 <script type="application/javascript" src="{% static 'mfa/js/cbor.js' %}"></script>
 <script type="application/javascript" src="{% static 'mfa/js/ua-parser.min.js' %}"></script>
 <script type="application/javascript" src="{% static 'mfa/js/FIDO2/recheck.js' %}"></script>
 <div class="row">
 
-<<<<<<< HEAD
-    <div class="col-sm-10 col-sm-offset-1 col-xs-12 col-md-10 col-md-offset-1 col-lg-8 col-lg-offset-2">
-        <div class="panel panel-default">
-            <div class="panel-heading">
-                <strong>{% trans 'Security Key' %}</strong>
-            </div>
-            <div class="panel-body">
-
-                <div class="row">
-                    <div class="col-md-10 col-md-offset-1 paragraph" id="main_paragraph">
-                        {% if mode == "auth" %}
-                            {% trans 'Welcome back' %} {% comment %}
-                            <img src="{% url 'getUserImage' request.session.base_username %}"
-                                 title="{{ request.session.base_username }}" class="padding-3 height-50 img-circle"/>
-                        {% endcomment %} {{ request.session.base_username }}<br/>
-                            <a href="{% url 'mfa_reset_cookie' %}">{% trans 'Not me' %}</a>
-                            <br/>
-
-                        {% endif %}
-                        <div id="res">
-                            <p class="success">{% trans 'please press the button on your security key to prove it is you.' %}</p>
-                        </div>
-                        <div id="msgdiv"></div>
-                        {% if mode == "auth" %}
-                            <form id="u2f_login" action="{% url 'fido2_complete_auth' %}" method="post"
-                                  enctype="multipart/form-data" name="complete">
-                        {% elif mode == "recheck" %}
-                            <form id="u2f_login" action="{% url 'fido2_recheck' %}" method="post"
-                                  enctype="multipart/form-data" name="recheck">
-                        {% endif %}
-                        {% csrf_token %}
-                        <input type="hidden" name="response" id="response" value=""/>
-                        <input type="hidden" name="begin" id="begin" value="{% url 'fido2_begin_auth' %}"/>
-                        <input type="hidden" name="rechecktext" id="rechecktext" value="{% trans 'Der Schlüssel wird verifiziert. Bitte warten Sie einen Moment...' %}"
-                        </form>
-                    </div>
-                </div>
-            </div>
-
-            <div class="row">
-                <div class="paragraph">
-
-                    {% if request.session.mfa_methods|length > 1 %}
-                        <a href="{% url 'mfa_methods_list' %}">{% trans 'Select Another Method' %}</a>
-                    {% endif %}
-                </div>
-            </div>
-        </div>
-    </div>
-=======
 <div class="col-sm-10 col-sm-offset-1 col-xs-12 col-md-10 col-md-offset-1 col-lg-8 col-lg-offset-2">
 <div class="panel panel-default card">
       <div class="panel-heading card-header">
@@ -101,8 +46,7 @@
             {% endif %}
           </div>
         </div>
-      </div>
+    </div>
 </div>
->>>>>>> 35ac10cb
 </div>
 </div>