--- conflicted
+++ resolved
@@ -2,57 +2,16 @@
 {% load static %}
 {% load i18n %}
 {% block head %}
-<<<<<<< HEAD
-    <script src="{% static 'mfa/js/delete-token.js' %}"></script>
-    <link href="{% static 'mfa/css/bootstrap-toggle.min.css' %}" rel="stylesheet">
-=======
+   
 {{block.super}}
-    <script type="text/javascript">
-    function confirmDel(id) {
-        $.ajax({
-            url:"{% url 'mfa_delKey' %}",
-            data:{"id":id},
-            success:function (data) {
-                alert(data)
-                window.location.reload();
-            }
-        })
-    }
-    function deleteKey(id,name)
-    {
-        $("#modal-title").html("Confirm Delete")
-        $("#modal-body").html("Are you sure you want to delete '"+name+"'? you may lose access to your system if this your only 2FA.");
-        $("#actionBtn").remove()
-        $("#modal-footer").prepend("<button id='actionBtn' class='btn btn-danger' onclick='confirmDel("+id+")'>Confirm Deletion</button>")
-        $("#popUpModal").modal()
-    }
-
-    function toggleKey(id) {
-        $.ajax({
-            url:"{% url 'toggle_key' %}?id="+id,
-            success:function (data) {
-                if (data == "Error")
-                    $("#toggle_"+id).toggle()
-
-            },
-            error:function (data) {
-                $("#toggle_"+id).toggle()
-            }
-        })
-    }
-    </script>
+<script src="{% static 'mfa/js/delete-token.js' %}"></script>
     <link href="{% static  'mfa/css/bootstrap-toggle.min.css' %}" rel="stylesheet">
->>>>>>> 7cf2df0a
     <script src="{% static 'mfa/js/bootstrap-toggle.min.js'%}"></script>
     <link href="{% static 'mfa/css/mfa.css' %}" rel="stylesheet">
 {% endblock %}
 {% block content %}
-<<<<<<< HEAD
 
 
-=======
-{{block.super}}
->>>>>>> 7cf2df0a
     <br/>
     <br/>
     <div class="container">
