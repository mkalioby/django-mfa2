{% extends "mfa_auth_base.html" %}
{% load i18n %}
{% load static %}
{% block head %}
    <link href="{% static 'mfa/css/mfa.css' %}" rel="stylesheet">
{% endblock %}
{% block content %}
    <br/>
<<<<<<< HEAD
    <br/>
    <div class="row">
=======
<br/>
<div class="row">

<div class="col-sm-10 col-sm-offset-1 col-xs-12 col-md-10 col-md-offset-1 col-lg-8 col-lg-offset-2">
<div class="panel panel-default card">
      <div class="panel-heading card-header">
	      <strong> Add Trusted Device</strong>
      </div>
      <div class="panel-body card-body">
            <div class="alert alert-success">
                Your device is now trusted, please try to <a href="{{ HOST }}{{ BASE_URL }}accounts/login/"> login</a>
            </div>

	      </div>
	      <div class="panel-footer card-footer">
>>>>>>> 35ac10cb

        <div class="col-sm-10 col-sm-offset-1 col-xs-12 col-md-10 col-md-offset-1 col-lg-8 col-lg-offset-2">
            <div class="panel panel-default">
                <div class="panel-heading">
                    <strong>{% trans 'Add Trusted Device' %}</strong>
                </div>
                <div class="panel-body">
                    <div class="alert alert-success">
                        {% trans 'Your device is now trusted, please try to' %} <a href="{{ HOST }}{{ BASE_URL }}accounts/login/">
                            {% trans 'login' %}</a>
                    </div>

                </div>
                <div class="panel-footer ">
                </div>
            </div>
        </div>
    </div>


{% endblock %}<|MERGE_RESOLUTION|>--- conflicted
+++ resolved
@@ -6,40 +6,22 @@
 {% endblock %}
 {% block content %}
     <br/>
-<<<<<<< HEAD
     <br/>
     <div class="row">
-=======
-<br/>
-<div class="row">
-
-<div class="col-sm-10 col-sm-offset-1 col-xs-12 col-md-10 col-md-offset-1 col-lg-8 col-lg-offset-2">
-<div class="panel panel-default card">
-      <div class="panel-heading card-header">
-	      <strong> Add Trusted Device</strong>
-      </div>
-      <div class="panel-body card-body">
-            <div class="alert alert-success">
-                Your device is now trusted, please try to <a href="{{ HOST }}{{ BASE_URL }}accounts/login/"> login</a>
-            </div>
-
-	      </div>
-	      <div class="panel-footer card-footer">
->>>>>>> 35ac10cb
 
         <div class="col-sm-10 col-sm-offset-1 col-xs-12 col-md-10 col-md-offset-1 col-lg-8 col-lg-offset-2">
-            <div class="panel panel-default">
-                <div class="panel-heading">
+            <div class="panel panel-default card">
+                <div class="panel-heading card-header">
                     <strong>{% trans 'Add Trusted Device' %}</strong>
                 </div>
-                <div class="panel-body">
+                <div class="panel-body card-body">
                     <div class="alert alert-success">
                         {% trans 'Your device is now trusted, please try to' %} <a href="{{ HOST }}{{ BASE_URL }}accounts/login/">
                             {% trans 'login' %}</a>
                     </div>
 
                 </div>
-                <div class="panel-footer ">
+                <div class="panel-footer card-footer">
                 </div>
             </div>
         </div>
