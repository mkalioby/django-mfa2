--- conflicted
+++ resolved
@@ -1,51 +1,5 @@
 {% load static %}
 {% load i18n %}
-<<<<<<< HEAD
-
-{% block head %}
-    <link href="{% static 'mfa/css/mfa.css' %}" rel="stylesheet">
-    <script src="{% static 'mfa/js/u2f-api.js' %}" type="text/javascript"></script>
-    <script type="application/javascript" src="{% static 'mfa/js/U2F/recheck.js' %}"></script>
-{% endblock %}
-<div class="row">
-
-    <div class="col-sm-10 col-sm-offset-1 col-xs-12 col-md-10 col-md-offset-1 col-lg-8 col-lg-offset-2">
-        <div class="panel panel-default">
-            <div class="panel-heading">
-                <strong> Security Key</strong>
-            </div>
-            <div class="panel-body">
-
-                <div class="row">
-                    <div class="padding-left-15 col-md-10 col-md-offset-1" id="main_paragraph"
-                         align="center">
-                        <p class="success">{% trans "Your key should be flashing now, please press the button." %}</p>
-                        {% if mode == "auth" %}
-                            <form id="u2f_login" action="{% url 'u2f_verify' %}" method="post">
-                        {% elif mode == "recheck" %}
-                            <form id="u2f_login" action="{% url 'u2f_recheck' %}" method="post">
-                        {% endif %}
-                        {% csrf_token %}
-                        <input type="hidden" name="response" id="response" value=""/>
-                        <input type=hidden value="{{ token|safe }}" id="id_token" name="token">
-                        <input type=hidden value="{% url 'u2f_recheck' %}" id="id_recheck" name="recheck">
-                        <input type=hidden value="{{ mode }}" id="id_recheck" name="mode">
-                        <input type=hidden value="{% trans 'U2F must work under secure context' %}"
-                               id="id_protocol_message" name="protocol_message">
-                        </form>
-                    </div>
-                </div>
-            </div>
-
-            <div class="row">
-                <div class="padding-left-15">
-
-                    {% if request.session.mfa_methods|length > 1 %}
-                        <a href="{% url 'mfa_methods_list' %}">{% trans "Select Another Method" %}</a>
-                    {% endif %}
-                </div>
-            </div>
-=======
 <div class="row">
 
 <div class="col-sm-10 col-sm-offset-1 col-xs-12 col-md-10 col-md-offset-1 col-lg-8 col-lg-offset-2">
@@ -81,19 +35,9 @@
                 <a href="{%  url 'mfa_methods_list' %}">{% trans "Select Another Method" %}</a>
             {% endif %}
           </div>
->>>>>>> 35ac10cb
         </div>
     </div>
 </div>
-<<<<<<< HEAD
 </div>
-=======
 </div>
-    <script src="{% static 'mfa/js/u2f-api.js' %}" type="text/javascript"></script>
-
-    <script type="text/javascript">
-    
-
-
-    </script>
->>>>>>> 35ac10cb
+    <script src="{% static 'mfa/js/u2f-api.js' %}" type="text/javascript"></script>