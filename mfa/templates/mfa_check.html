<<<<<<< HEAD
{% load static %}
<script src="{% static 'mfa/js/mfa_check.js' %}"></script>
=======

{% load static %}
<input type="hidden" id="is_mfa" name="is_mfa" value={% if request.session.mfa.verified  %}"true"{% else %}"false"{% endif %}/>
<script src="{% static 'mfa/js/mfa_check.js' %}"></script>

>>>>>>> 35ac10cb
{% include "modal.html" %}<|MERGE_RESOLUTION|>--- conflicted
+++ resolved
@@ -1,11 +1,6 @@
-<<<<<<< HEAD
-{% load static %}
-<script src="{% static 'mfa/js/mfa_check.js' %}"></script>
-=======
 
 {% load static %}
 <input type="hidden" id="is_mfa" name="is_mfa" value={% if request.session.mfa.verified  %}"true"{% else %}"false"{% endif %}/>
 <script src="{% static 'mfa/js/mfa_check.js' %}"></script>
 
->>>>>>> 35ac10cb
 {% include "modal.html" %}