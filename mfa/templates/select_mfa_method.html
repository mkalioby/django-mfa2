--- conflicted
+++ resolved
@@ -2,32 +2,6 @@
 {% load i18n %}
 {% block content %}
     <br/>
-<<<<<<< HEAD
-    <br/>
-    <div class="row">
-        <div class="col-sm-10 col-sm-offset-1 col-xs-12 col-md-10 col-md-offset-1 col-lg-8 col-lg-offset-2">
-            <div class="panel panel-default">
-                <div class="panel-heading">
-                    <strong> {% trans 'Select Second Verification Method' %}</strong>
-                </div>
-                <div class="panel-body">
-                    <ul>
-                        {% for method in request.session.mfa_methods %}
-
-                            <li><a href='{% url "mfa_goto" method %}'>
-                                {% if method == "TOTP" %}{% trans 'Authenticator App' %}
-                                    {% elif method == "Email" %}{% trans 'Send OTP by Email' %}
-                                    {% elif method == "U2F" %}{% trans 'Secure Key' %}
-                                    {% elif method == "FIDO2" %}{% trans 'FIDO2 Secure Key' %}
-                                {% endif %}
-                            </a></li>
-                        {% endfor %}
-                    </ul>
-                </div>
-            </div>
-        </div>
-    </div>
-=======
 <br/>
 <div class='container'>
 <div class="row">
@@ -56,5 +30,4 @@
 
 </div>
 </div>
->>>>>>> 35ac10cb
 {% endblock %}