--- conflicted
+++ resolved
@@ -4,11 +4,7 @@
 
 setup(
     name='django-mfa2',
-<<<<<<< HEAD
     version='3.0b1',
-=======
-    version='3.0',
->>>>>>> 98b361d7
     description='Allows user to add 2FA to their accounts',
     long_description=open("README.md").read(),
     long_description_content_type="text/markdown",
@@ -19,7 +15,6 @@
     license="MIT",
     packages=find_packages(),
     install_requires=[
-<<<<<<< HEAD
     "django >= 2.0",
     "simplejson",
     "pyotp",
@@ -27,21 +22,8 @@
     "ua-parser",
     "user-agents",
     "python-jose",
-    "fido2 >= 1.1.3",
+    "fido2 >= 1.1.1,<1.2.0",
         ],
-=======
-        'django >= 2.0',
-        'jsonfield',
-        'simplejson',
-        'pyotp',
-        'python-u2flib-server',
-        'ua-parser',
-        'user-agents',
-        'python-jose',
-        'fido2 == 1.1.0',
-        'jsonLookup'
-      ],
->>>>>>> 98b361d7
     python_requires=">=3.5",
     include_package_data=True,
     zip_safe=False,  # because we're including static files
@@ -58,6 +40,8 @@
         "Framework :: Django :: 3.2",
         "Framework :: Django :: 4.0",
         "Framework :: Django :: 4.1",
+        "Framework :: Django :: 4.2",
+        "Framework :: Django :: 5.0",
         "Intended Audience :: Developers",
         "Operating System :: OS Independent",
         "Programming Language :: Python",
