#!/usr/bin/env python

from setuptools import find_packages, setup

setup(
    name='django-mfa2',
<<<<<<< HEAD
    version='2.4.2',
=======
    version='2.5.0',
>>>>>>> 35ac10cb
    description='Allows user to add 2FA to their accounts',
    long_description=open("README.md").read(),
    long_description_content_type="text/markdown",

    author='Mohamed El-Kalioby',
    author_email = 'mkalioby@mkalioby.com',
    url = 'https://github.com/mkalioby/django-mfa2/',
    download_url='https://github.com/mkalioby/django-mfa2/',
    license='MIT',
    packages=find_packages(),
    install_requires=[
        'django >= 2.0',
        'jsonfield',
        'simplejson',
        'pyotp',
        'python-u2flib-server',
        'ua-parser',
        'user-agents',
        'python-jose',
<<<<<<< HEAD
        'fido2 == 0.9.3',
=======
        'fido2 == 1.0.0',
>>>>>>> 35ac10cb
        'jsonLookup'
      ],
    python_requires=">=3.5",
    include_package_data=True,
    zip_safe=False, # because we're including static files
    classifiers=[
        "Development Status :: 5 - Production/Stable",
        "Environment :: Web Environment",
        "Framework :: Django",
        "Framework :: Django :: 2.0",
        "Framework :: Django :: 2.1",
        "Framework :: Django :: 2.2",
        "Framework :: Django :: 3.0",
        "Framework :: Django :: 3.1",
        "Framework :: Django :: 3.2",
        "Framework :: Django :: 4.0",
        "Intended Audience :: Developers",
        "Operating System :: OS Independent",
        "Programming Language :: Python",
        "Programming Language :: Python :: 3",
        "Programming Language :: Python :: 3.5",
        "Programming Language :: Python :: 3.6",
        "Programming Language :: Python :: 3.7",
        "Programming Language :: Python :: 3.8",
        "Programming Language :: Python :: 3.9",
        "Programming Language :: Python :: 3.10",
        "Topic :: Software Development :: Libraries :: Python Modules",
]
)<|MERGE_RESOLUTION|>--- conflicted
+++ resolved
@@ -4,11 +4,7 @@
 
 setup(
     name='django-mfa2',
-<<<<<<< HEAD
-    version='2.4.2',
-=======
     version='2.5.0',
->>>>>>> 35ac10cb
     description='Allows user to add 2FA to their accounts',
     long_description=open("README.md").read(),
     long_description_content_type="text/markdown",
@@ -28,11 +24,7 @@
         'ua-parser',
         'user-agents',
         'python-jose',
-<<<<<<< HEAD
-        'fido2 == 0.9.3',
-=======
         'fido2 == 1.0.0',
->>>>>>> 35ac10cb
         'jsonLookup'
       ],
     python_requires=">=3.5",
